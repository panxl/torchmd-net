activation: silu
aggr: add
atom_filter: -1
attn_activation: silu
batch_size: 8
coord_files: null
cutoff_lower: 0.0
cutoff_upper: 5.0
dataset: MD17
dataset_arg:
  molecules: aspirin
dataset_root: ~/data
derivative: true
distance_influence: both
early_stopping_patience: 300
ema_alpha_neg_dy: 1.0
ema_alpha_y: 0.05
embed_files: null
embedding_dimension: 128
energy_files: null
y_weight: 0.2
force_files: null
neg_dy_weight: 0.8
inference_batch_size: 64
load_model: null
log_dir: logs/
lr: 0.001
lr_factor: 0.8
lr_min: 1.0e-07
lr_patience: 30
lr_warmup_steps: 1000
max_num_neighbors: 32
max_z: 100
model: equivariant-transformer
neighbor_embedding: true
ngpus: -1
num_epochs: 3000
num_heads: 8
num_layers: 6
num_nodes: 1
num_rbf: 32
num_workers: 6
output_model: Scalar
precision: 32
prior_model: null
rbf_type: expnorm
redirect: false
reduce_op: add
save_interval: 10
splits: null
standardize: true
test_interval: 10
test_size: null
train_size: 950
trainable_rbf: false
val_size: 50
weight_decay: 0.0
<<<<<<< HEAD
box_vecs: null
=======
charge: false
spin: false
>>>>>>> be6a2142
<|MERGE_RESOLUTION|>--- conflicted
+++ resolved
@@ -55,9 +55,6 @@
 trainable_rbf: false
 val_size: 50
 weight_decay: 0.0
-<<<<<<< HEAD
 box_vecs: null
-=======
 charge: false
-spin: false
->>>>>>> be6a2142
+spin: false
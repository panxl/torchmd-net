--- conflicted
+++ resolved
@@ -55,9 +55,4 @@
 trainable_rbf: false
 val_size: 10000
 weight_decay: 0.0
-<<<<<<< HEAD
-dtype: float
 box_vecs: null
-=======
-precision: 32
->>>>>>> 50a0b6a0

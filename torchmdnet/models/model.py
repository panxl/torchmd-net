import re
from typing import Optional, List, Tuple, Dict
import torch
from torch.autograd import grad
from torch import nn, Tensor
from torchmdnet.models import output_modules
from torchmdnet.models.wrappers import AtomFilter
from torchmdnet.models.utils import dtype_mapping
from torchmdnet import priors
from lightning_utilities.core.rank_zero import rank_zero_warn
import warnings


def create_model(args, prior_model=None, mean=None, std=None):
    """Create a model from the given arguments.

    Run `torchmd-train --help` for a description of the arguments.

    Args:
        args (dict): Arguments for the model.
        prior_model (nn.Module, optional): Prior model to use. Defaults to None.
        mean (torch.Tensor, optional): Mean of the training data. Defaults to None.
        std (torch.Tensor, optional): Standard deviation of the training data. Defaults to None.

    Returns:
        nn.Module: An instance of the TorchMD_Net model.
    """
    dtype = dtype_mapping[args["precision"]]
    shared_args = dict(
        hidden_channels=args["embedding_dimension"],
        num_layers=args["num_layers"],
        num_rbf=args["num_rbf"],
        rbf_type=args["rbf_type"],
        trainable_rbf=args["trainable_rbf"],
        activation=args["activation"],
        cutoff_lower=args["cutoff_lower"],
        cutoff_upper=args["cutoff_upper"],
        max_z=args["max_z"],
        max_num_neighbors=args["max_num_neighbors"],
        dtype=dtype,
    )

    # representation network
    if args["model"] == "graph-network":
        from torchmdnet.models.torchmd_gn import TorchMD_GN

        is_equivariant = False
        representation_model = TorchMD_GN(
            num_filters=args["embedding_dimension"],
            aggr=args["aggr"],
            neighbor_embedding=args["neighbor_embedding"],
            **shared_args,
        )
    elif args["model"] == "transformer":
        from torchmdnet.models.torchmd_t import TorchMD_T

        is_equivariant = False
        representation_model = TorchMD_T(
            attn_activation=args["attn_activation"],
            num_heads=args["num_heads"],
            distance_influence=args["distance_influence"],
            neighbor_embedding=args["neighbor_embedding"],
            **shared_args,
        )
    elif args["model"] == "equivariant-transformer":
        from torchmdnet.models.torchmd_et import TorchMD_ET

        is_equivariant = True
        representation_model = TorchMD_ET(
            attn_activation=args["attn_activation"],
            num_heads=args["num_heads"],
            distance_influence=args["distance_influence"],
            neighbor_embedding=args["neighbor_embedding"],
            **shared_args,
        )
    elif args["model"] == "tensornet":
        from torchmdnet.models.tensornet import TensorNet

        # Setting is_equivariant to False to enforce the use of Scalar output module instead of EquivariantScalar
        is_equivariant = False
        representation_model = TensorNet(
            equivariance_invariance_group=args["equivariance_invariance_group"],
            **shared_args,
        )
    elif args["model"] == "tensornet-ext":
        from torchmdnet.models.tensornet_ext import TensorNet_Ext
	# Setting is_equivariant to False to enforce the use of Scalar output module instead of EquivariantScalar
        is_equivariant = False
        representation_model = TensorNet_Ext(
            ext_num_rbf=args["ext_num_rbf"],
            ext_rbf_type=args["ext_rbf_type"],
            ext_trainable_rbf=args["ext_trainable_rbf"],
            ext_cutoff_lower=args["ext_cutoff_lower"],
            ext_cutoff_upper=args["ext_cutoff_upper"],
            equivariance_invariance_group=args["equivariance_invariance_group"],
            **shared_args,
        )
    else:
        raise ValueError(f'Unknown architecture: {args["model"]}')

    # atom filter
    if not args["derivative"] and args["atom_filter"] > -1:
        representation_model = AtomFilter(representation_model, args["atom_filter"])
    elif args["atom_filter"] > -1:
        raise ValueError("Derivative and atom filter can't be used together")

    # prior model
    if args["prior_model"] and prior_model is None:
        # instantiate prior model if it was not passed to create_model (i.e. when loading a model)
        prior_model = create_prior_models(args)

    # create output network
    output_prefix = "Equivariant" if is_equivariant else ""
    output_model = getattr(output_modules, output_prefix + args["output_model"])(
        args["embedding_dimension"],
        activation=args["activation"],
        reduce_op=args["reduce_op"],
        dtype=dtype,
    )

    # combine representation and output network
    model = TorchMD_Net(
        representation_model,
        output_model,
        prior_model=prior_model,
        mean=mean,
        std=std,
        derivative=args["derivative"],
        dtype=dtype,
    )
    return model


def load_model(filepath, args=None, device="cpu", **kwargs):
    """Load a model from a checkpoint file.

    Args:
        filepath (str): Path to the checkpoint file.
        args (dict, optional): Arguments for the model. Defaults to None.
        device (str, optional): Device on which the model should be loaded. Defaults to "cpu".
        **kwargs: Extra keyword arguments for the model.

    Returns:
        nn.Module: An instance of the TorchMD_Net model.
    """

    ckpt = torch.load(filepath, map_location="cpu")
    if args is None:
        args = ckpt["hyper_parameters"]

    for key, value in kwargs.items():
        if not key in args:
            warnings.warn(f"Unknown hyperparameter: {key}={value}")
        args[key] = value

    model = create_model(args)

    state_dict = {re.sub(r"^model\.", "", k): v for k, v in ckpt["state_dict"].items()}
    # The following are for backward compatibility with models created when atomref was
    # the only supported prior.
    if "prior_model.initial_atomref" in state_dict:
        state_dict["prior_model.0.initial_atomref"] = state_dict[
            "prior_model.initial_atomref"
        ]
        del state_dict["prior_model.initial_atomref"]
    if "prior_model.atomref.weight" in state_dict:
        state_dict["prior_model.0.atomref.weight"] = state_dict[
            "prior_model.atomref.weight"
        ]
        del state_dict["prior_model.atomref.weight"]
    model.load_state_dict(state_dict)
    return model.to(device)


def create_prior_models(args, dataset=None):
    """Parse the prior_model configuration option and create the prior models."""
    prior_models = []
    if args["prior_model"]:
        prior_model = args["prior_model"]
        prior_names = []
        prior_args = []
        if not isinstance(prior_model, list):
            prior_model = [prior_model]
        for prior in prior_model:
            if isinstance(prior, dict):
                for key, value in prior.items():
                    prior_names.append(key)
                    if value is None:
                        prior_args.append({})
                    else:
                        prior_args.append(value)
            else:
                prior_names.append(prior)
                prior_args.append({})
        if "prior_args" in args:
            prior_args = args["prior_args"]
            if not isinstance(prior_args, list):
                prior_args = [prior_args]
        for name, arg in zip(prior_names, prior_args):
            assert hasattr(priors, name), (
                f"Unknown prior model {name}. "
                f"Available models are {', '.join(priors.__all__)}"
            )
            # initialize the prior model
            prior_models.append(getattr(priors, name)(dataset=dataset, **arg))
    return prior_models


class TorchMD_Net(nn.Module):
    """ The main TorchMD-Net model.

    The TorchMD_Net class combines a given representation model (such as the equivariant transformer),
    an output model (such as the scalar output module), and a prior model (such as the atomref prior).
    It produces a Module that takes as input a series of atom features and outputs a scalar value
    (i.e., energy for each batch/molecule). If `derivative` is True, it also outputs the negative of
    its derivative with respect to the positions (i.e., forces for each atom).

    Parameters
    ----------
    representation_model : nn.Module
        A model that takes as input the atomic numbers, positions, batch indices, and optionally
        charges and spins. It must return a tuple of the form (x, v, z, pos, batch), where x
        are the atom features, v are the vector features (if any), z are the atomic numbers,
        pos are the positions, and batch are the batch indices. See TorchMD_ET for more details.
    output_model : nn.Module
        A model that takes as input the atom features, vector features (if any), atomic numbers,
        positions, and batch indices. See OutputModel for more details.
    prior_model : nn.Module, optional
        A model that takes as input the atom features, atomic numbers, positions, and batch
        indices. See BasePrior for more details. Defaults to None.
    mean : torch.Tensor, optional
        Mean of the training data. Defaults to None.
    std : torch.Tensor, optional
        Standard deviation of the training data. Defaults to None.
    derivative : bool, optional
        Whether to compute the derivative of the outputs via backpropagation. Defaults to False.
    dtype : torch.dtype, optional
        Data type of the model. Defaults to torch.float32.

    """

    def __init__(
        self,
        representation_model,
        output_model,
        prior_model=None,
        mean=None,
        std=None,
        derivative=False,
        dtype=torch.float32,
    ):
        super(TorchMD_Net, self).__init__()
        self.representation_model = representation_model.to(dtype=dtype)
        self.output_model = output_model.to(dtype=dtype)

        if not output_model.allow_prior_model and prior_model is not None:
            prior_model = None
            rank_zero_warn(
                (
                    "Prior model was given but the output model does "
                    "not allow prior models. Dropping the prior model."
                )
            )
        if isinstance(prior_model, priors.base.BasePrior):
            prior_model = [prior_model]
        self.prior_model = (
            None
            if prior_model is None
            else torch.nn.ModuleList(prior_model).to(dtype=dtype)
        )

        self.derivative = derivative

        mean = torch.scalar_tensor(0) if mean is None else mean
        self.register_buffer("mean", mean.to(dtype=dtype))
        std = torch.scalar_tensor(1) if std is None else std
        self.register_buffer("std", std.to(dtype=dtype))

        self.reset_parameters()

    def reset_parameters(self):
        self.representation_model.reset_parameters()
        self.output_model.reset_parameters()
        if self.prior_model is not None:
            for prior in self.prior_model:
                prior.reset_parameters()

    def forward(
        self,
        z: Tensor,
        pos: Tensor,
        ext_pos: Tensor,
        ext_charge: Tensor,
        batch: Optional[Tensor] = None,
        q: Optional[Tensor] = None,
        s: Optional[Tensor] = None,
<<<<<<< HEAD
        extra_args: Optional[Dict[str, Tensor]] = None
    ) -> Tuple[Tensor, Optional[Tensor], Optional[Tensor], Optional[Tensor]]:
        """Compute the output of the model.
        Args:
            z (Tensor): Atomic numbers of the atoms in the molecule. Shape (N,).
            pos (Tensor): Atomic positions in the molecule. Shape (N, 3).
            batch (Tensor, optional): Batch indices for the atoms in the molecule. Shape (N,).
            q (Tensor, optional): Atomic charges in the molecule. Shape (N,).
            s (Tensor, optional): Atomic spins in the molecule. Shape (N,).
            extra_args (Dict[str, Tensor], optional): Extra arguments to pass to the prior model.
=======
        extra_args: Optional[Dict[str, Tensor]] = None,
    ) -> Tuple[Tensor, Optional[Tensor]]:
>>>>>>> be6a2142
        """
        Compute the output of the model.

        Args:
            z (Tensor): Atomic numbers of the atoms in the molecule. Shape: (N,).
    	    pos (Tensor): Atomic positions in the molecule. Shape: (N, 3).
    	    batch (Tensor, optional): Batch indices for the atoms in the molecule. Shape: (N,).
    	    q (Tensor, optional): Atomic charges in the molecule. Shape: (N,).
    	    s (Tensor, optional): Atomic spins in the molecule. Shape: (N,).
    	    extra_args (Dict[str, Tensor], optional): Extra arguments to pass to the prior model.

        Returns:
            Tuple[Tensor, Optional[Tensor]]: The output of the model and the derivative of the output with respect to the positions if derivative is True, None otherwise.
        """
        assert z.dim() == 1 and z.dtype == torch.long
        batch = torch.zeros_like(z) if batch is None else batch

        if self.derivative:
            pos.requires_grad_(True)
            ext_pos.requires_grad_(True)
            ext_charge.requires_grad_(True)

        # run the potentially wrapped representation model
        x, v, z, pos, batch = self.representation_model(z, pos, ext_pos=ext_pos, ext_charge=ext_charge, batch=batch, q=q, s=s)

        # apply the output network
        x = self.output_model.pre_reduce(x, v, z, pos, batch)

        # scale by data standard deviation
        if self.std is not None:
            x = x * self.std

        # apply atom-wise prior model
        if self.prior_model is not None:
            for prior in self.prior_model:
                x = prior.pre_reduce(x, z, pos, batch, extra_args)

        # aggregate atoms
        x = self.output_model.reduce(x, batch)

        # shift by data mean
        if self.mean is not None:
            x = x + self.mean

        # apply output model after reduction
        y = self.output_model.post_reduce(x)

        # apply molecular-wise prior model
        if self.prior_model is not None:
            for prior in self.prior_model:
                y = prior.post_reduce(y, z, pos, batch, extra_args)
        # compute gradients with respect to coordinates

        if self.derivative:
            grad_outputs: List[Optional[torch.Tensor]] = [torch.ones_like(y)]
            dy, esp, esp_grad = grad(
                [y],
                [pos, ext_charge, ext_pos],
                grad_outputs=grad_outputs,
                create_graph=self.training,
                retain_graph=self.training,
            )
            if dy is None:
                raise RuntimeError("Autograd returned None for the force prediction.")
            if esp is None:
                raise RuntimeError("Autograd returned None for the esp prediction.")
            if esp_grad is None:
                raise RuntimeError("Autograd returned None for the esp_grad prediction.")
            esp_grad = esp_grad / ext_charge.unsqueeze(-1)
            return y, -dy, esp, esp_grad
        # TODO: return only `out` once Union typing works with TorchScript (https://github.com/pytorch/pytorch/pull/53180)
        return y, None, None, None<|MERGE_RESOLUTION|>--- conflicted
+++ resolved
@@ -294,21 +294,8 @@
         batch: Optional[Tensor] = None,
         q: Optional[Tensor] = None,
         s: Optional[Tensor] = None,
-<<<<<<< HEAD
-        extra_args: Optional[Dict[str, Tensor]] = None
-    ) -> Tuple[Tensor, Optional[Tensor], Optional[Tensor], Optional[Tensor]]:
-        """Compute the output of the model.
-        Args:
-            z (Tensor): Atomic numbers of the atoms in the molecule. Shape (N,).
-            pos (Tensor): Atomic positions in the molecule. Shape (N, 3).
-            batch (Tensor, optional): Batch indices for the atoms in the molecule. Shape (N,).
-            q (Tensor, optional): Atomic charges in the molecule. Shape (N,).
-            s (Tensor, optional): Atomic spins in the molecule. Shape (N,).
-            extra_args (Dict[str, Tensor], optional): Extra arguments to pass to the prior model.
-=======
         extra_args: Optional[Dict[str, Tensor]] = None,
     ) -> Tuple[Tensor, Optional[Tensor]]:
->>>>>>> be6a2142
         """
         Compute the output of the model.
 

import re
from typing import Optional, List, Tuple, Dict
import torch
from torch.autograd import grad
from torch import nn, Tensor
from torch_scatter import scatter
from torchmdnet.models import output_modules
from torchmdnet.models.wrappers import AtomFilter
from torchmdnet.models.utils import dtype_mapping
from torchmdnet import priors
from lightning_utilities.core.rank_zero import rank_zero_warn
import warnings


def create_model(args, prior_model=None, mean=None, std=None):
    """Create a model from the given arguments.
    See :func:`get_args` in scripts/train.py for a description of the arguments.
    Parameters
    ----------
        args (dict): Arguments for the model.
        prior_model (nn.Module, optional): Prior model to use. Defaults to None.
        mean (torch.Tensor, optional): Mean of the training data. Defaults to None.
        std (torch.Tensor, optional): Standard deviation of the training data. Defaults to None.
    Returns
    -------
        nn.Module: An instance of the TorchMD_Net model.
    """
    dtype = dtype_mapping[args["precision"]]
    shared_args = dict(
        hidden_channels=args["embedding_dimension"],
        num_layers=args["num_layers"],
        num_rbf=args["num_rbf"],
        rbf_type=args["rbf_type"],
        trainable_rbf=args["trainable_rbf"],
        activation=args["activation"],
        cutoff_lower=args["cutoff_lower"],
        cutoff_upper=args["cutoff_upper"],
        max_z=args["max_z"],
        max_num_neighbors=args["max_num_neighbors"],
        dtype=dtype
    )

    # representation network
    if args["model"] == "graph-network":
        from torchmdnet.models.torchmd_gn import TorchMD_GN

        is_equivariant = False
        representation_model = TorchMD_GN(
            num_filters=args["embedding_dimension"],
            aggr=args["aggr"],
            neighbor_embedding=args["neighbor_embedding"],
            **shared_args
        )
    elif args["model"] == "transformer":
        from torchmdnet.models.torchmd_t import TorchMD_T

        is_equivariant = False
        representation_model = TorchMD_T(
            attn_activation=args["attn_activation"],
            num_heads=args["num_heads"],
            distance_influence=args["distance_influence"],
            neighbor_embedding=args["neighbor_embedding"],
            **shared_args,
        )
    elif args["model"] == "equivariant-transformer":
        from torchmdnet.models.torchmd_et import TorchMD_ET

        is_equivariant = True
        representation_model = TorchMD_ET(
            attn_activation=args["attn_activation"],
            num_heads=args["num_heads"],
            distance_influence=args["distance_influence"],
            neighbor_embedding=args["neighbor_embedding"],
            **shared_args,
        )
    elif args["model"] == "tensornet":
        from torchmdnet.models.tensornet import TensorNet

	# Setting is_equivariant to False to enforce the use of Scalar output module instead of EquivariantScalar
        is_equivariant = False
        representation_model = TensorNet(
	    equivariance_invariance_group=args["equivariance_invariance_group"],
            **shared_args,
        )
    elif args["model"] == "tensornet-ext":
        from torchmdnet.models.tensornet_ext import TensorNet_Ext
	# Setting is_equivariant to False to enforce the use of Scalar output module instead of EquivariantScalar
        is_equivariant = False
        representation_model = TensorNet_Ext(
            ext_num_rbf=args["ext_num_rbf"],
            ext_rbf_type=args["ext_rbf_type"],
            ext_trainable_rbf=args["ext_trainable_rbf"],
            ext_cutoff_lower=args["ext_cutoff_lower"],
            ext_cutoff_upper=args["ext_cutoff_upper"],
            equivariance_invariance_group=args["equivariance_invariance_group"],
            **shared_args,
        )
    else:
        raise ValueError(f'Unknown architecture: {args["model"]}')

    # atom filter
    if not args["derivative"] and args["atom_filter"] > -1:
        representation_model = AtomFilter(representation_model, args["atom_filter"])
    elif args["atom_filter"] > -1:
        raise ValueError("Derivative and atom filter can't be used together")

    # prior model
    if args["prior_model"] and prior_model is None:
        # instantiate prior model if it was not passed to create_model (i.e. when loading a model)
        prior_model = create_prior_models(args)

    # create output network
    output_prefix = "Equivariant" if is_equivariant else ""
    output_model = getattr(output_modules, output_prefix + args["output_model"])(
        args["embedding_dimension"],
        activation=args["activation"],
        reduce_op=args["reduce_op"],
        dtype=dtype,
    )

    # combine representation and output network
    model = TorchMD_Net(
        representation_model,
        output_model,
        prior_model=prior_model,
        mean=mean,
        std=std,
        derivative=args["derivative"],
        dtype=dtype,
    )
    return model


def load_model(filepath, args=None, device="cpu", **kwargs):
    ckpt = torch.load(filepath, map_location="cpu")
    if args is None:
        args = ckpt["hyper_parameters"]

    for key, value in kwargs.items():
        if not key in args:
            warnings.warn(f"Unknown hyperparameter: {key}={value}")
        args[key] = value

    model = create_model(args)

    state_dict = {re.sub(r"^model\.", "", k): v for k, v in ckpt["state_dict"].items()}
    # The following are for backward compatibility with models created when atomref was
    # the only supported prior.
    if 'prior_model.initial_atomref' in state_dict:
        state_dict['prior_model.0.initial_atomref'] = state_dict['prior_model.initial_atomref']
        del state_dict['prior_model.initial_atomref']
    if 'prior_model.atomref.weight' in state_dict:
        state_dict['prior_model.0.atomref.weight'] = state_dict['prior_model.atomref.weight']
        del state_dict['prior_model.atomref.weight']
    model.load_state_dict(state_dict)
    return model.to(device)


def create_prior_models(args, dataset=None):
    """Parse the prior_model configuration option and create the prior models."""
    prior_models = []
    if args['prior_model']:
        prior_model = args['prior_model']
        prior_names = []
        prior_args = []
        if not isinstance(prior_model, list):
            prior_model = [prior_model]
        for prior in prior_model:
            if isinstance(prior, dict):
                for key, value in prior.items():
                    prior_names.append(key)
                    if value is None:
                        prior_args.append({})
                    else:
                        prior_args.append(value)
            else:
                prior_names.append(prior)
                prior_args.append({})
        if 'prior_args' in args:
            prior_args = args['prior_args']
            if not isinstance(prior_args, list):
                prior_args = [prior_args]
        for name, arg in zip(prior_names, prior_args):
            assert hasattr(priors, name), (
                f"Unknown prior model {name}. "
                f"Available models are {', '.join(priors.__all__)}"
            )
            # initialize the prior model
            prior_models.append(getattr(priors, name)(dataset=dataset, **arg))
    return prior_models


class TorchMD_Net(nn.Module):
    """The  TorchMD_Net class  combines a  given representation  model
    (such as  the equivariant transformer),  an output model  (such as
    the scalar output  module) and a prior model (such  as the atomref
    prior), producing a  Module that takes as input a  series of atoms
    features  and  outputs  a  scalar   value  (i.e  energy  for  each
    batch/molecule) and,  derivative is True, the  negative of  its derivative
    with respect to the positions (i.e forces for each atom).

    """
    def __init__(
        self,
        representation_model,
        output_model,
        prior_model=None,
        mean=None,
        std=None,
        derivative=False,
        dtype=torch.float32,
    ):
        super(TorchMD_Net, self).__init__()
        self.representation_model = representation_model.to(dtype=dtype)
        self.output_model = output_model.to(dtype=dtype)

        if not output_model.allow_prior_model and prior_model is not None:
            prior_model = None
            rank_zero_warn(
                (
                    "Prior model was given but the output model does "
                    "not allow prior models. Dropping the prior model."
                )
            )
        if isinstance(prior_model, priors.base.BasePrior):
            prior_model = [prior_model]
        self.prior_model = None if prior_model is None else torch.nn.ModuleList(prior_model).to(dtype=dtype)

        self.derivative = derivative

        mean = torch.scalar_tensor(0) if mean is None else mean
        self.register_buffer("mean", mean.to(dtype=dtype))
        std = torch.scalar_tensor(1) if std is None else std
        self.register_buffer("std", std.to(dtype=dtype))

        self.reset_parameters()

    def reset_parameters(self):
        self.representation_model.reset_parameters()
        self.output_model.reset_parameters()
        if self.prior_model is not None:
            for prior in self.prior_model:
                prior.reset_parameters()

    def forward(
        self,
        z: Tensor,
        pos: Tensor,
        ext_pos: Tensor,
        ext_charge: Tensor,
        batch: Optional[Tensor] = None,
        q: Optional[Tensor] = None,
        s: Optional[Tensor] = None,
        extra_args: Optional[Dict[str, Tensor]] = None
    ) -> Tuple[Tensor, Optional[Tensor], Optional[Tensor], Optional[Tensor]]:
        """Compute the output of the model.
        Args:
            z (Tensor): Atomic numbers of the atoms in the molecule. Shape (N,).
            pos (Tensor): Atomic positions in the molecule. Shape (N, 3).
            batch (Tensor, optional): Batch indices for the atoms in the molecule. Shape (N,).
            q (Tensor, optional): Atomic charges in the molecule. Shape (N,).
            s (Tensor, optional): Atomic spins in the molecule. Shape (N,).
            extra_args (Dict[str, Tensor], optional): Extra arguments to pass to the prior model.
        """

        assert z.dim() == 1 and z.dtype == torch.long
        batch = torch.zeros_like(z) if batch is None else batch

        if self.derivative:
            pos.requires_grad_(True)
<<<<<<< HEAD
            ext_pos.requires_grad_(True)
            ext_charge.requires_grad_(True)

        # run the potentially wrapped representation model
        x, v, z, pos, batch = self.representation_model(z, pos, ext_pos=ext_pos, ext_charge=ext_charge, batch=batch, q=q, s=s)

=======
        # run the potentially wrapped representation model
        x, v, z, pos, batch = self.representation_model(z, pos, batch, q=q, s=s)
>>>>>>> fd839546
        # apply the output network
        x = self.output_model.pre_reduce(x, v, z, pos, batch)

        # scale by data standard deviation
        if self.std is not None:
            x = x * self.std

        # apply atom-wise prior model
        if self.prior_model is not None:
            for prior in self.prior_model:
                x = prior.pre_reduce(x, z, pos, batch, extra_args)

        # aggregate atoms
        x = self.output_model.reduce(x, batch)

        # shift by data mean
        if self.mean is not None:
            x = x + self.mean

        # apply output model after reduction
        y = self.output_model.post_reduce(x)

        # apply molecular-wise prior model
        if self.prior_model is not None:
            for prior in self.prior_model:
                y = prior.post_reduce(y, z, pos, batch, extra_args)
        # compute gradients with respect to coordinates

        if self.derivative:
            grad_outputs: List[Optional[torch.Tensor]] = [torch.ones_like(y)]
            dy, esp, esp_grad = grad(
                [y],
                [pos, ext_charge, ext_pos],
                grad_outputs=grad_outputs,
                create_graph=self.training,
                retain_graph=self.training,
            )
            if dy is None:
                raise RuntimeError("Autograd returned None for the force prediction.")
            if esp is None:
                raise RuntimeError("Autograd returned None for the esp prediction.")
            if esp_grad is None:
                raise RuntimeError("Autograd returned None for the esp_grad prediction.")
            esp_grad = esp_grad / ext_charge.unsqueeze(-1)
            return y, -dy, esp, esp_grad
        # TODO: return only `out` once Union typing works with TorchScript (https://github.com/pytorch/pytorch/pull/53180)
        return y, None, None, None<|MERGE_RESOLUTION|>--- conflicted
+++ resolved
@@ -268,17 +268,12 @@
 
         if self.derivative:
             pos.requires_grad_(True)
-<<<<<<< HEAD
             ext_pos.requires_grad_(True)
             ext_charge.requires_grad_(True)
 
         # run the potentially wrapped representation model
         x, v, z, pos, batch = self.representation_model(z, pos, ext_pos=ext_pos, ext_charge=ext_charge, batch=batch, q=q, s=s)
 
-=======
-        # run the potentially wrapped representation model
-        x, v, z, pos, batch = self.representation_model(z, pos, batch, q=q, s=s)
->>>>>>> fd839546
         # apply the output network
         x = self.output_model.pre_reduce(x, v, z, pos, batch)
 

from abc import abstractmethod, ABCMeta
from torch_scatter import scatter
from typing import Optional
from torchmdnet.models.utils import act_class_mapping, GatedEquivariantBlock
from torchmdnet.utils import atomic_masses
from torchmdnet.extensions import is_current_stream_capturing
from torch_scatter import scatter
import torch
from torch import nn
from warnings import warn
__all__ = ["Scalar", "DipoleMoment", "ElectronicSpatialExtent"]


class OutputModel(nn.Module, metaclass=ABCMeta):
    def __init__(self, allow_prior_model, reduce_op):
        super(OutputModel, self).__init__()
        self.allow_prior_model = allow_prior_model
        self.reduce_op = reduce_op

    def reset_parameters(self):
        pass

    @abstractmethod
    def pre_reduce(self, x, v, z, pos, batch):
        return

    def reduce(self, x, batch):
<<<<<<< HEAD
        return scatter(x, batch, dim=0, reduce=self.reduce_op)
=======
        is_capturing = (
            x.is_cuda
            and is_current_stream_capturing()
        )
        if not x.is_cuda or not is_capturing:
            self.dim_size = int(batch.max().item() + 1)
        if is_capturing:
            assert (
                self.dim_size > 0
            ), "Warming up is needed before capturing the model into a CUDA graph"
            warn(
                "CUDA graph capture will lock the batch to the current number of samples ({}). Changing this will result in a crash".format(
                    self.dim_size
                )
            )
        return scatter(x, batch, dim=0, dim_size=self.dim_size, reduce=self.reduce_op)
>>>>>>> a54a8a62

    def post_reduce(self, x):
        return x


class Scalar(OutputModel):
    def __init__(
        self,
        hidden_channels,
        activation="silu",
        allow_prior_model=True,
        reduce_op="sum",
        dtype=torch.float
    ):
        super(Scalar, self).__init__(
            allow_prior_model=allow_prior_model, reduce_op=reduce_op
        )
        act_class = act_class_mapping[activation]
        self.output_network = nn.Sequential(
            nn.Linear(hidden_channels, hidden_channels // 2, dtype=dtype),
            act_class(),
            nn.Linear(hidden_channels // 2, 1, dtype=dtype),
        )

        self.reset_parameters()

    def reset_parameters(self):
        nn.init.xavier_uniform_(self.output_network[0].weight)
        self.output_network[0].bias.data.fill_(0)
        nn.init.xavier_uniform_(self.output_network[2].weight)
        self.output_network[2].bias.data.fill_(0)

    def pre_reduce(self, x, v: Optional[torch.Tensor], z, pos, batch):
        return self.output_network(x)


class EquivariantScalar(OutputModel):
    def __init__(
        self,
        hidden_channels,
        activation="silu",
        allow_prior_model=True,
        reduce_op="sum",
        dtype=torch.float
    ):
        super(EquivariantScalar, self).__init__(
            allow_prior_model=allow_prior_model, reduce_op=reduce_op
        )
        self.output_network = nn.ModuleList(
            [
                GatedEquivariantBlock(
                    hidden_channels,
                    hidden_channels // 2,
                    activation=activation,
                    scalar_activation=True,
                    dtype=dtype
                ),
                GatedEquivariantBlock(hidden_channels // 2, 1, activation=activation, dtype=dtype),
            ]
        )

        self.reset_parameters()

    def reset_parameters(self):
        for layer in self.output_network:
            layer.reset_parameters()

    def pre_reduce(self, x, v, z, pos, batch):
        for layer in self.output_network:
            x, v = layer(x, v)
        # include v in output to make sure all parameters have a gradient
        return x + v.sum() * 0


class DipoleMoment(Scalar):
    def __init__(self, hidden_channels, activation="silu", reduce_op="sum", dtype=torch.float):
        super(DipoleMoment, self).__init__(
            hidden_channels, activation, allow_prior_model=False, reduce_op=reduce_op, dtype=dtype
        )
        atomic_mass = torch.from_numpy(atomic_masses).to(dtype)
        self.register_buffer("atomic_mass", atomic_mass)

    def pre_reduce(self, x, v: Optional[torch.Tensor], z, pos, batch):
        x = self.output_network(x)

        # Get center of mass.
        mass = self.atomic_mass[z].view(-1, 1)
        c = scatter(mass * pos, batch, dim=0) / scatter(mass, batch, dim=0)
        x = x * (pos - c[batch])
        return x

    def post_reduce(self, x):
        return torch.norm(x, dim=-1, keepdim=True)


class EquivariantDipoleMoment(EquivariantScalar):
    def __init__(self, hidden_channels, activation="silu", reduce_op="sum", dtype=torch.float):
        super(EquivariantDipoleMoment, self).__init__(
            hidden_channels, activation, allow_prior_model=False, reduce_op=reduce_op, dtype=dtype
        )
        atomic_mass = torch.from_numpy(atomic_masses).to(dtype)
        self.register_buffer("atomic_mass", atomic_mass)

    def pre_reduce(self, x, v, z, pos, batch):
        for layer in self.output_network:
            x, v = layer(x, v)

        # Get center of mass.
        mass = self.atomic_mass[z].view(-1, 1)
        c = scatter(mass * pos, batch, dim=0) / scatter(mass, batch, dim=0)
        x = x * (pos - c[batch])
        return x + v.squeeze()

    def post_reduce(self, x):
        return torch.norm(x, dim=-1, keepdim=True)


class ElectronicSpatialExtent(OutputModel):
    def __init__(self, hidden_channels, activation="silu", reduce_op="sum", dtype=torch.float):
        super(ElectronicSpatialExtent, self).__init__(
            allow_prior_model=False, reduce_op=reduce_op
        )
        act_class = act_class_mapping[activation]
        self.output_network = nn.Sequential(
            nn.Linear(hidden_channels, hidden_channels // 2, dtype=dtype),
            act_class(),
            nn.Linear(hidden_channels // 2, 1, dtype=dtype),
        )
        atomic_mass = torch.from_numpy(atomic_masses).to(dtype)
        self.register_buffer("atomic_mass", atomic_mass)

        self.reset_parameters()

    def reset_parameters(self):
        nn.init.xavier_uniform_(self.output_network[0].weight)
        self.output_network[0].bias.data.fill_(0)
        nn.init.xavier_uniform_(self.output_network[2].weight)
        self.output_network[2].bias.data.fill_(0)

    def pre_reduce(self, x, v: Optional[torch.Tensor], z, pos, batch):
        x = self.output_network(x)

        # Get center of mass.
        mass = self.atomic_mass[z].view(-1, 1)
        c = scatter(mass * pos, batch, dim=0) / scatter(mass, batch, dim=0)

        x = torch.norm(pos - c[batch], dim=1, keepdim=True) ** 2 * x
        return x


class EquivariantElectronicSpatialExtent(ElectronicSpatialExtent):
    pass


class EquivariantVectorOutput(EquivariantScalar):
    def __init__(self, hidden_channels, activation="silu", reduce_op="sum", dtype=torch.float):
        super(EquivariantVectorOutput, self).__init__(
            hidden_channels, activation, allow_prior_model=False, reduce_op="sum", dtype=dtype
        )

    def pre_reduce(self, x, v, z, pos, batch):
        for layer in self.output_network:
            x, v = layer(x, v)
        return v.squeeze()<|MERGE_RESOLUTION|>--- conflicted
+++ resolved
@@ -25,9 +25,6 @@
         return
 
     def reduce(self, x, batch):
-<<<<<<< HEAD
-        return scatter(x, batch, dim=0, reduce=self.reduce_op)
-=======
         is_capturing = (
             x.is_cuda
             and is_current_stream_capturing()
@@ -44,7 +41,6 @@
                 )
             )
         return scatter(x, batch, dim=0, dim_size=self.dim_size, reduce=self.reduce_op)
->>>>>>> a54a8a62
 
     def post_reduce(self, x):
         return x

--- conflicted
+++ resolved
@@ -130,12 +130,8 @@
             max_num_pairs=-max_num_neighbors,
             return_vecs=True,
             loop=True,
-<<<<<<< HEAD
             box=box_vecs,
-            long_edge_index=True
-=======
             long_edge_index=True,
->>>>>>> a67ac802
         )
         self.distance_expansion = rbf_class_mapping[rbf_type](
             cutoff_lower, cutoff_upper, num_rbf, trainable_rbf

import math
from typing import Optional, Tuple
import torch
from torch import Tensor
from torch import nn
import torch.nn.functional as F
from torch_geometric.nn import MessagePassing
from torch_cluster import radius_graph
from torchmdnet.extensions import get_neighbor_pairs_kernel
import warnings


def visualize_basis(basis_type, num_rbf=50, cutoff_lower=0, cutoff_upper=5):
    """
    Function for quickly visualizing a specific basis. This is useful for inspecting
    the distance coverage of basis functions for non-default lower and upper cutoffs.

    Args:
        basis_type (str): Specifies the type of basis functions used. Can be one of
            ['gauss',expnorm']
        num_rbf (int, optional): The number of basis functions.
            (default: :obj:`50`)
        cutoff_lower (float, optional): The lower cutoff of the basis.
            (default: :obj:`0`)
        cutoff_upper (float, optional): The upper cutoff of the basis.
            (default: :obj:`5`)
    """
    import matplotlib.pyplot as plt

    distances = torch.linspace(cutoff_lower - 1, cutoff_upper + 1, 1000)
    basis_kwargs = {
        "num_rbf": num_rbf,
        "cutoff_lower": cutoff_lower,
        "cutoff_upper": cutoff_upper,
    }
    basis_expansion = rbf_class_mapping[basis_type](**basis_kwargs)
    expanded_distances = basis_expansion(distances)

    for i in range(expanded_distances.shape[-1]):
        plt.plot(distances.numpy(), expanded_distances[:, i].detach().numpy())
    plt.show()


class NeighborEmbedding(MessagePassing):
    def __init__(self, hidden_channels, num_rbf, cutoff_lower, cutoff_upper, max_z=100, dtype=torch.float32):
        """
        The ET architecture assigns two  learned vectors to each atom type
        zi. One  is used to  encode information  specific to an  atom, the
        other (this  class) takes  the role  of a  neighborhood embedding.
        The neighborhood embedding, which is  an embedding of the types of
        neighboring atoms, is multiplied by a distance filter.


        This embedding allows  the network to store  information about the
        interaction of atom pairs.

        See eq. 3 in https://arxiv.org/pdf/2202.02541.pdf for more details.
        """
        super(NeighborEmbedding, self).__init__(aggr="add")
        self.embedding = nn.Embedding(max_z, hidden_channels, dtype=dtype)
        self.distance_proj = nn.Linear(num_rbf, hidden_channels, dtype=dtype)
        self.combine = nn.Linear(hidden_channels * 2, hidden_channels, dtype=dtype)
        self.cutoff = CosineCutoff(cutoff_lower, cutoff_upper)

        self.reset_parameters()

    def reset_parameters(self):
        self.embedding.reset_parameters()
        nn.init.xavier_uniform_(self.distance_proj.weight)
        nn.init.xavier_uniform_(self.combine.weight)
        self.distance_proj.bias.data.fill_(0)
        self.combine.bias.data.fill_(0)

    def forward(
        self,
        z: Tensor,
        x: Tensor,
        edge_index: Tensor,
        edge_weight: Tensor,
        edge_attr: Tensor,
    ):
        """
        Args:
            z (Tensor): Atomic numbers of shape :obj:`[num_nodes]`
            x (Tensor): Node feature matrix (atom positions) of shape :obj:`[num_nodes, 3]`
            edge_index (Tensor): Graph connectivity (list of neighbor pairs) with shape :obj:`[2, num_edges]`
            edge_weight (Tensor): Edge weight vector of shape :obj:`[num_edges]`
            edge_attr (Tensor): Edge attribute matrix of shape :obj:`[num_edges, 3]`
        Returns:
            x_neighbors (Tensor): The embedding of the neighbors of each atom of shape :obj:`[num_nodes, hidden_channels]`
        """
        # remove self loops
        mask = edge_index[0] != edge_index[1]
        if not mask.all():
            edge_index = edge_index[:, mask]
            edge_weight = edge_weight[mask]
            edge_attr = edge_attr[mask]

        C = self.cutoff(edge_weight)
        W = self.distance_proj(edge_attr) * C.view(-1, 1)

        x_neighbors = self.embedding(z)
        # propagate_type: (x: Tensor, W: Tensor)
        x_neighbors = self.propagate(edge_index, x=x_neighbors, W=W, size=None)
        x_neighbors = self.combine(torch.cat([x, x_neighbors], dim=1))
        return x_neighbors

    def message(self, x_j, W):
        return x_j * W

<<<<<<< HEAD

=======
>>>>>>> a54a8a62
class OptimizedDistance(torch.nn.Module):
    def __init__(
        self,
        cutoff_lower=0.0,
        cutoff_upper=5.0,
        max_num_pairs=-32,
        return_vecs=False,
        loop=False,
        strategy="brute",
        include_transpose=True,
        resize_to_fit=True,
        check_errors=True,
        box=None,
        long_edge_index=True
    ):
        super(OptimizedDistance, self).__init__()
        """ Compute the neighbor list for a given cutoff.
        This operation can be placed inside a CUDA graph in some cases.
        In particular, resize_to_fit and check_errors must be False.
        Note that this module returns neighbors such that distance(i,j) >= cutoff_lower and distance(i,j) < cutoff_upper.
        This function optionally supports periodic boundary conditions with
        arbitrary triclinic boxes.  The box vectors `a`, `b`, and `c` must satisfy
        certain requirements:

        `a[1] = a[2] = b[2] = 0`
        `a[0] >= 2*cutoff, b[1] >= 2*cutoff, c[2] >= 2*cutoff`
        `a[0] >= 2*b[0]`
        `a[0] >= 2*c[0]`
        `b[1] >= 2*c[1]`

        These requirements correspond to a particular rotation of the system and
        reduced form of the vectors, as well as the requirement that the cutoff be
        no larger than half the box width.

        Parameters
        ----------
        cutoff_lower : float
            Lower cutoff for the neighbor list.
        cutoff_upper : float
            Upper cutoff for the neighbor list.
        max_num_pairs : int
            Maximum number of pairs to store, if the number of pairs found is less than this, the list is padded with (-1,-1) pairs up to max_num_pairs unless resize_to_fit is True, in which case the list is resized to the actual number of pairs found.
            If the number of pairs found is larger than this, the pairs are randomly sampled. When check_errors is True, an exception is raised in this case.
            If negative, it is interpreted as (minus) the maximum number of neighbors per atom.
        strategy : str
            Strategy to use for computing the neighbor list. Can be one of
            ["shared", "brute", "cell"].
            Shared: An O(N^2) algorithm that leverages CUDA shared memory, best for large number of particles.
            Brute: A brute force O(N^2) algorithm, best for small number of particles.
            Cell:  A cell list algorithm, best for large number of particles, low cutoffs and low batch size.
        box : torch.Tensor, optional
            The vectors defining the periodic box.  This must have shape `(3, 3)`,
            where `box_vectors[0] = a`, `box_vectors[1] = b`, and `box_vectors[2] = c`.
            If this is omitted, periodic boundary conditions are not applied.
        loop : bool, optional
            Whether to include self-interactions.
            Default: False
        include_transpose : bool, optional
            Whether to include the transpose of the neighbor list.
            Default: True
        resize_to_fit : bool, optional
            Whether to resize the neighbor list to the actual number of pairs found. When False, the list is padded with (-1,-1) pairs up to max_num_pairs
            Default: True
            If this is True the operation is not CUDA graph compatible.
        check_errors : bool, optional
            Whether to check for too many pairs. If this is True the operation is not CUDA graph compatible.
            Default: True
        return_vecs : bool, optional
            Whether to return the distance vectors.
            Default: False
        long_edge_index : bool, optional
            Whether to return edge_index as int64, otherwise int32.
            Default: True
        """
        self.cutoff_upper = cutoff_upper
        self.cutoff_lower = cutoff_lower
        self.max_num_pairs = max_num_pairs
        self.strategy = strategy
        self.box: Optional[Tensor] = box
        self.loop = loop
        self.return_vecs = return_vecs
        self.include_transpose = include_transpose
        self.resize_to_fit = resize_to_fit
        self.use_periodic = True
        if self.box is None:
            self.use_periodic = False
            self.box = torch.empty((0, 0))
            if self.strategy == "cell":
                # Default the box to 3 times the cutoff, really inefficient for the cell list
                lbox = cutoff_upper * 3.0
                self.box = torch.tensor([[lbox, 0, 0], [0, lbox, 0], [0, 0, lbox]])
        self.box = self.box.cpu()  # All strategies expect the box to be in CPU memory
        self.check_errors = check_errors
        from torchmdnet.neighbors import get_neighbor_pairs_kernel
        self.kernel = get_neighbor_pairs_kernel;
        self.long_edge_index = long_edge_index

    def forward(
        self, pos: Tensor, batch: Optional[Tensor] = None
    ) -> Tuple[Tensor, Tensor, Optional[Tensor]]:
        """Compute the neighbor list for a given cutoff.
        Parameters
        ----------
        pos : torch.Tensor
            shape (N, 3)
        batch : torch.Tensor or None
            shape (N,)
        Returns
        -------
        edge_index : torch.Tensor
          List of neighbors for each atom in the batch.
        shape (2, num_found_pairs or max_num_pairs)
        edge_weight : torch.Tensor
            List of distances for each atom in the batch.
        shape (num_found_pairs or max_num_pairs,)
        edge_vec : torch.Tensor
            List of distance vectors for each atom in the batch.
        shape (num_found_pairs or max_num_pairs, 3)

        If resize_to_fit is True, the tensors will be trimmed to the actual number of pairs found.
        otherwise the tensors will have size max_num_pairs, with neighbor pairs (-1, -1) at the end.

        """
        self.box = self.box.to(pos.dtype)
        max_pairs = self.max_num_pairs
        if self.max_num_pairs < 0:
            max_pairs = -self.max_num_pairs * pos.shape[0]
        if batch is None:
            batch = torch.zeros(pos.shape[0], dtype=torch.long, device=pos.device)
        edge_index, edge_vec, edge_weight, num_pairs = self.kernel(
            strategy=self.strategy,
            positions=pos,
            batch=batch,
            max_num_pairs=max_pairs,
            cutoff_lower=self.cutoff_lower,
            cutoff_upper=self.cutoff_upper,
            loop=self.loop,
            include_transpose=self.include_transpose,
            box_vectors=self.box,
            use_periodic=self.use_periodic,
        )
        if self.check_errors:
            if num_pairs[0] > max_pairs:
                raise RuntimeError(
                    "Found num_pairs({}) > max_num_pairs({})".format(
                        num_pairs[0], max_pairs
                    )
                )
        # Remove (-1,-1)  pairs
        if self.resize_to_fit:
            mask = edge_index[0] != -1
            edge_index = edge_index[:, mask]
            edge_weight = edge_weight[mask]
            edge_vec = edge_vec[mask, :]
        if self.long_edge_index:
            edge_index = edge_index.to(torch.long)
        if self.return_vecs:
            return edge_index, edge_weight, edge_vec
        else:
            return edge_index, edge_weight, None


class GaussianSmearing(nn.Module):
    def __init__(self, cutoff_lower=0.0, cutoff_upper=5.0, num_rbf=50, trainable=True, dtype=torch.float32):
        super(GaussianSmearing, self).__init__()
        self.cutoff_lower = cutoff_lower
        self.cutoff_upper = cutoff_upper
        self.num_rbf = num_rbf
        self.trainable = trainable
        self.dtype = dtype
        offset, coeff = self._initial_params()
        if trainable:
            self.register_parameter("coeff", nn.Parameter(coeff))
            self.register_parameter("offset", nn.Parameter(offset))
        else:
            self.register_buffer("coeff", coeff)
            self.register_buffer("offset", offset)

    def _initial_params(self):
        offset = torch.linspace(self.cutoff_lower, self.cutoff_upper, self.num_rbf, dtype=self.dtype)
        coeff = -0.5 / (offset[1] - offset[0]) ** 2
        return offset, coeff

    def reset_parameters(self):
        offset, coeff = self._initial_params()
        self.offset.data.copy_(offset)
        self.coeff.data.copy_(coeff)

    def forward(self, dist):
        dist = dist.unsqueeze(-1) - self.offset
        return torch.exp(self.coeff * torch.pow(dist, 2))


class ExpNormalSmearing(nn.Module):
    def __init__(self, cutoff_lower=0.0, cutoff_upper=5.0, num_rbf=50, trainable=True, dtype=torch.float32):
        super(ExpNormalSmearing, self).__init__()
        self.cutoff_lower = cutoff_lower
        self.cutoff_upper = cutoff_upper
        self.num_rbf = num_rbf
        self.trainable = trainable
        self.dtype = dtype
        self.cutoff_fn = CosineCutoff(0, cutoff_upper)
        self.alpha = 5.0 / (cutoff_upper - cutoff_lower)

        means, betas = self._initial_params()
        if trainable:
            self.register_parameter("means", nn.Parameter(means))
            self.register_parameter("betas", nn.Parameter(betas))
        else:
            self.register_buffer("means", means)
            self.register_buffer("betas", betas)

    def _initial_params(self):
        # initialize means and betas according to the default values in PhysNet
        # https://pubs.acs.org/doi/10.1021/acs.jctc.9b00181
        start_value = torch.exp(
            torch.scalar_tensor(-self.cutoff_upper + self.cutoff_lower, dtype=self.dtype)
        )
        means = torch.linspace(start_value, 1, self.num_rbf, dtype=self.dtype)
        betas = torch.tensor(
            [(2 / self.num_rbf * (1 - start_value)) ** -2] * self.num_rbf, dtype=self.dtype
        )
        return means, betas

    def reset_parameters(self):
        means, betas = self._initial_params()
        self.means.data.copy_(means)
        self.betas.data.copy_(betas)

    def forward(self, dist):
        dist = dist.unsqueeze(-1)
        return self.cutoff_fn(dist) * torch.exp(
            -self.betas
            * (torch.exp(self.alpha * (-dist + self.cutoff_lower)) - self.means) ** 2
        )


class BesselSmearing(nn.Module):
    def __init__(self, cutoff_lower=0.0, cutoff_upper=5.0, num_rbf=50, trainable=True, dtype=torch.float32):
        super(BesselSmearing, self).__init__()
        self.cutoff_lower = cutoff_lower
        self.cutoff_upper = cutoff_upper
        self.num_rbf = num_rbf
        self.trainable = trainable
        self.dtype = dtype
        self.cutoff_fn = PolynomialCutoff(0, cutoff_upper, p=6)

        coeff = self._initial_params()
        if trainable:
            self.register_parameter("coeff", nn.Parameter(coeff))
        else:
            self.register_buffer("coeff", coeff)

    def _initial_params(self):
        coeff = torch.arange(1, self.num_rbf + 1, dtype=self.dtype) * math.pi / self.cutoff_upper
        return coeff

    def reset_parameters(self):
        coeff = self._initial_params()
        self.coeff.data.copy_(coeff)

    def forward(self, dist):
        mask = dist != 0.0
        dist = dist.unsqueeze(-1)
        out = torch.sin(self.coeff * dist)
        out[mask] = out[mask] / dist[mask] * self.cutoff_fn(dist[mask])
        return out


class ShiftedSoftplus(nn.Module):
    r"""Applies the ShiftedSoftplus function :math:`\text{ShiftedSoftplus}(x) = \frac{1}{\beta} *
    \log(1 + \exp(\beta * x))-\log(2)` element-wise.

    SoftPlus is a smooth approximation to the ReLU function and can be used
    to constrain the output of a machine to always be positive.
    """
    def __init__(self):
        super(ShiftedSoftplus, self).__init__()
        self.shift = torch.log(torch.tensor(2.0)).item()

    def forward(self, x):
        return F.softplus(x) - self.shift


class CosineCutoff(nn.Module):
    def __init__(self, cutoff_lower=0.0, cutoff_upper=5.0):
        super(CosineCutoff, self).__init__()
        self.cutoff_lower = cutoff_lower
        self.cutoff_upper = cutoff_upper

    def forward(self, distances: Tensor) -> Tensor:
        if self.cutoff_lower > 0:
            cutoffs = 0.5 * (
                torch.cos(
                    math.pi
                    * (
                        2
                        * (distances - self.cutoff_lower)
                        / (self.cutoff_upper - self.cutoff_lower)
                        + 1.0
                    )
                )
                + 1.0
            )
            # remove contributions below the cutoff radius
            cutoffs = cutoffs * (distances < self.cutoff_upper)
            cutoffs = cutoffs * (distances > self.cutoff_lower)
            return cutoffs
        else:
            cutoffs = 0.5 * (torch.cos(distances * math.pi / self.cutoff_upper) + 1.0)
            # remove contributions beyond the cutoff radius
            cutoffs = cutoffs * (distances < self.cutoff_upper)
            return cutoffs


class PolynomialCutoff(nn.Module):
    def __init__(self, cutoff_lower=0.0, cutoff_upper=5.0, p=6):
        super(PolynomialCutoff, self).__init__()
        self.cutoff_lower = cutoff_lower
        self.cutoff_upper = cutoff_upper
        self.p = float(p)

    def forward(self, x):
        x = x / self.cutoff_upper
        p = self.p

        out = 1.0
        out = out - (((p + 1.0) * (p + 2.0) / 2.0) * torch.pow(x, p))
        out = out + (p * (p + 2.0) * torch.pow(x, p + 1.0))
        out = out - ((p * (p + 1.0) / 2) * torch.pow(x, p + 2.0))

        return out * (x < 1.0)


class Distance(nn.Module):
    def __init__(
        self,
        cutoff_lower,
        cutoff_upper,
        max_num_neighbors=32,
        return_vecs=False,
        loop=False,
    ):
        super(Distance, self).__init__()
        self.cutoff_lower = cutoff_lower
        self.cutoff_upper = cutoff_upper
        self.max_num_neighbors = max_num_neighbors
        self.return_vecs = return_vecs
        self.loop = loop

    def forward(self, pos, batch):
        edge_index = radius_graph(
            pos,
            r=self.cutoff_upper,
            batch=batch,
            loop=self.loop,
            max_num_neighbors=self.max_num_neighbors + 1,
        )

        # make sure we didn't miss any neighbors due to max_num_neighbors
        assert not (
            torch.unique(edge_index[0], return_counts=True)[1] > self.max_num_neighbors
        ).any(), (
            "The neighbor search missed some atoms due to max_num_neighbors being too low. "
            "Please increase this parameter to include the maximum number of atoms within the cutoff."
        )

        edge_vec = pos[edge_index[0]] - pos[edge_index[1]]

        mask: Optional[torch.Tensor] = None
        if self.loop:
            # mask out self loops when computing distances because
            # the norm of 0 produces NaN gradients
            # NOTE: might influence force predictions as self loop gradients are ignored
            mask = edge_index[0] != edge_index[1]
            edge_weight = torch.zeros(
                edge_vec.size(0), device=edge_vec.device, dtype=edge_vec.dtype
            )
            edge_weight[mask] = torch.norm(edge_vec[mask], dim=-1)
        else:
            edge_weight = torch.norm(edge_vec, dim=-1)

        lower_mask = edge_weight >= self.cutoff_lower
        if self.loop and mask is not None:
            # keep self loops even though they might be below the lower cutoff
            lower_mask = lower_mask | ~mask
        edge_index = edge_index[:, lower_mask]
        edge_weight = edge_weight[lower_mask]

        if self.return_vecs:
            edge_vec = edge_vec[lower_mask]
            return edge_index, edge_weight, edge_vec
        # TODO: return only `edge_index` and `edge_weight` once
        # Union typing works with TorchScript (https://github.com/pytorch/pytorch/pull/53180)
        return edge_index, edge_weight, None


class GatedEquivariantBlock(nn.Module):
    """Gated Equivariant Block as defined in Schütt et al. (2021):
    Equivariant message passing for the prediction of tensorial properties and molecular spectra
    """

    def __init__(
        self,
        hidden_channels,
        out_channels,
        intermediate_channels=None,
        activation="silu",
        scalar_activation=False,
        dtype=torch.float,
    ):
        super(GatedEquivariantBlock, self).__init__()
        self.out_channels = out_channels

        if intermediate_channels is None:
            intermediate_channels = hidden_channels

        self.vec1_proj = nn.Linear(hidden_channels, hidden_channels, bias=False, dtype=dtype)
        self.vec2_proj = nn.Linear(hidden_channels, out_channels, bias=False, dtype=dtype)

        act_class = act_class_mapping[activation]
        self.update_net = nn.Sequential(
            nn.Linear(hidden_channels * 2, intermediate_channels, dtype=dtype),
            act_class(),
            nn.Linear(intermediate_channels, out_channels * 2, dtype=dtype),
        )

        self.act = act_class() if scalar_activation else None

    def reset_parameters(self):
        nn.init.xavier_uniform_(self.vec1_proj.weight)
        nn.init.xavier_uniform_(self.vec2_proj.weight)
        nn.init.xavier_uniform_(self.update_net[0].weight)
        self.update_net[0].bias.data.fill_(0)
        nn.init.xavier_uniform_(self.update_net[2].weight)
        self.update_net[2].bias.data.fill_(0)

    def forward(self, x, v):
        vec1_buffer = self.vec1_proj(v)

        # detach zero-entries to avoid NaN gradients during force loss backpropagation
        vec1 = torch.zeros(
            vec1_buffer.size(0), vec1_buffer.size(2), device=vec1_buffer.device, dtype=vec1_buffer.dtype
        )
        mask = (vec1_buffer != 0).view(vec1_buffer.size(0), -1).any(dim=1)
        if not mask.all():
            warnings.warn(
                (
                    f"Skipping gradients for {(~mask).sum()} atoms due to vector features being zero. "
                    "This is likely due to atoms being outside the cutoff radius of any other atom. "
                    "These atoms will not interact with any other atom unless you change the cutoff."
                )
            )
        vec1[mask] = torch.norm(vec1_buffer[mask], dim=-2)

        vec2 = self.vec2_proj(v)

        x = torch.cat([x, vec1], dim=-1)
        x, v = torch.split(self.update_net(x), self.out_channels, dim=-1)
        v = v.unsqueeze(1) * vec2

        if self.act is not None:
            x = self.act(x)
        return x, v

<<<<<<< HEAD
def _compile_check_stream_capturing():
    """
    Compiles the check_stream_capturing function.
    This is required because the builtin torch function that does this is not scriptable.
    """
    # Check if the function is already compiled
    if hasattr(torch.ops.torch_extension, "is_stream_capturing"):
        return
    from torch.utils.cpp_extension import load_inline
    cpp_source = '''
#include <torch/script.h>
#if defined(WITH_CUDA)
#include <c10/cuda/CUDAStream.h>
#include <cuda_runtime_api.h>
#endif
bool is_stream_capturing() {
#if defined(WITH_CUDA)
  auto current_stream = at::cuda::getCurrentCUDAStream().stream();
  cudaStreamCaptureStatus capture_status;
  cudaError_t err = cudaStreamGetCaptureInfo(current_stream, &capture_status, nullptr);
  if (err != cudaSuccess) {
    throw std::runtime_error(cudaGetErrorString(err));
  }
  return capture_status == cudaStreamCaptureStatus::cudaStreamCaptureStatusActive;
#else
  return false;
#endif
}

static auto registry = torch::RegisterOperators()
    .op("torch_extension::is_stream_capturing", &is_stream_capturing);
'''

    # Create an inline extension
    load_inline(
        "is_stream_capturing",
        cpp_sources=cpp_source,
        functions=["is_stream_capturing"],
        with_cuda=torch.cuda.is_available(),
        extra_cflags=["-DWITH_CUDA"] if torch.cuda.is_available() else None,
        verbose=True,
    )

def check_stream_capturing():
    """
    Returns True if the current CUDA stream is capturing.
    Returns False if CUDA is not available or the current stream is not capturing.

    This utility is required because the builtin torch function that does this is not scriptable.
    """
    _compile_check_stream_capturing()
    return torch.ops.torch_extension.is_stream_capturing()

rbf_class_mapping = {"gauss": GaussianSmearing, "expnorm": ExpNormalSmearing, "bessel": BesselSmearing}
=======
rbf_class_mapping = {"gauss": GaussianSmearing, "expnorm": ExpNormalSmearing}
>>>>>>> a54a8a62

act_class_mapping = {
    "ssp": ShiftedSoftplus,
    "silu": nn.SiLU,
    "tanh": nn.Tanh,
    "sigmoid": nn.Sigmoid,
}

dtype_mapping = {16: torch.float16, 32: torch.float, 64: torch.float64}<|MERGE_RESOLUTION|>--- conflicted
+++ resolved
@@ -108,10 +108,6 @@
     def message(self, x_j, W):
         return x_j * W
 
-<<<<<<< HEAD
-
-=======
->>>>>>> a54a8a62
 class OptimizedDistance(torch.nn.Module):
     def __init__(
         self,
@@ -577,64 +573,7 @@
             x = self.act(x)
         return x, v
 
-<<<<<<< HEAD
-def _compile_check_stream_capturing():
-    """
-    Compiles the check_stream_capturing function.
-    This is required because the builtin torch function that does this is not scriptable.
-    """
-    # Check if the function is already compiled
-    if hasattr(torch.ops.torch_extension, "is_stream_capturing"):
-        return
-    from torch.utils.cpp_extension import load_inline
-    cpp_source = '''
-#include <torch/script.h>
-#if defined(WITH_CUDA)
-#include <c10/cuda/CUDAStream.h>
-#include <cuda_runtime_api.h>
-#endif
-bool is_stream_capturing() {
-#if defined(WITH_CUDA)
-  auto current_stream = at::cuda::getCurrentCUDAStream().stream();
-  cudaStreamCaptureStatus capture_status;
-  cudaError_t err = cudaStreamGetCaptureInfo(current_stream, &capture_status, nullptr);
-  if (err != cudaSuccess) {
-    throw std::runtime_error(cudaGetErrorString(err));
-  }
-  return capture_status == cudaStreamCaptureStatus::cudaStreamCaptureStatusActive;
-#else
-  return false;
-#endif
-}
-
-static auto registry = torch::RegisterOperators()
-    .op("torch_extension::is_stream_capturing", &is_stream_capturing);
-'''
-
-    # Create an inline extension
-    load_inline(
-        "is_stream_capturing",
-        cpp_sources=cpp_source,
-        functions=["is_stream_capturing"],
-        with_cuda=torch.cuda.is_available(),
-        extra_cflags=["-DWITH_CUDA"] if torch.cuda.is_available() else None,
-        verbose=True,
-    )
-
-def check_stream_capturing():
-    """
-    Returns True if the current CUDA stream is capturing.
-    Returns False if CUDA is not available or the current stream is not capturing.
-
-    This utility is required because the builtin torch function that does this is not scriptable.
-    """
-    _compile_check_stream_capturing()
-    return torch.ops.torch_extension.is_stream_capturing()
-
 rbf_class_mapping = {"gauss": GaussianSmearing, "expnorm": ExpNormalSmearing, "bessel": BesselSmearing}
-=======
-rbf_class_mapping = {"gauss": GaussianSmearing, "expnorm": ExpNormalSmearing}
->>>>>>> a54a8a62
 
 act_class_mapping = {
     "ssp": ShiftedSoftplus,

--- conflicted
+++ resolved
@@ -446,7 +446,6 @@
             return cutoffs
 
 
-<<<<<<< HEAD
 class PolynomialCutoff(nn.Module):
     def __init__(self, cutoff_lower=0.0, cutoff_upper=5.0, p=6):
         super(PolynomialCutoff, self).__init__()
@@ -466,8 +465,6 @@
         return out * (x < 1.0)
 
 
-=======
->>>>>>> a67ac802
 class GatedEquivariantBlock(nn.Module):
     """Gated Equivariant Block as defined in Schütt et al. (2021):
     Equivariant message passing for the prediction of tensorial properties and molecular spectra
@@ -543,9 +540,6 @@
             x = self.act(x)
         return x, v
 
-<<<<<<< HEAD
-rbf_class_mapping = {"gauss": GaussianSmearing, "expnorm": ExpNormalSmearing, "bessel": BesselSmearing}
-=======
 
 def _broadcast(src: torch.Tensor, other: torch.Tensor, dim: int):
     """Broadcasts src to the shape of other along the given dimension."""
@@ -593,8 +587,7 @@
     return res
 
 
-rbf_class_mapping = {"gauss": GaussianSmearing, "expnorm": ExpNormalSmearing}
->>>>>>> a67ac802
+rbf_class_mapping = {"gauss": GaussianSmearing, "expnorm": ExpNormalSmearing, "bessel": BesselSmearing}
 
 act_class_mapping = {
     "ssp": ShiftedSoftplus,

--- conflicted
+++ resolved
@@ -419,7 +419,6 @@
             cutoffs = cutoffs * (distances < self.cutoff_upper)
             return cutoffs
 
-<<<<<<< HEAD
 
 class PolynomialCutoff(nn.Module):
     def __init__(self, cutoff_lower=0.0, cutoff_upper=5.0, p=6):
@@ -440,71 +439,6 @@
         return out * (x < 1.0)
 
 
-class Distance(nn.Module):
-    def __init__(
-        self,
-        cutoff_lower,
-        cutoff_upper,
-        max_num_neighbors=32,
-        return_vecs=False,
-        loop=False,
-    ):
-        super(Distance, self).__init__()
-        self.cutoff_lower = cutoff_lower
-        self.cutoff_upper = cutoff_upper
-        self.max_num_neighbors = max_num_neighbors
-        self.return_vecs = return_vecs
-        self.loop = loop
-
-    def forward(self, pos, batch):
-        edge_index = radius_graph(
-            pos,
-            r=self.cutoff_upper,
-            batch=batch,
-            loop=self.loop,
-            max_num_neighbors=self.max_num_neighbors + 1,
-        )
-
-        # make sure we didn't miss any neighbors due to max_num_neighbors
-        assert not (
-            torch.unique(edge_index[0], return_counts=True)[1] > self.max_num_neighbors
-        ).any(), (
-            "The neighbor search missed some atoms due to max_num_neighbors being too low. "
-            "Please increase this parameter to include the maximum number of atoms within the cutoff."
-        )
-
-        edge_vec = pos[edge_index[0]] - pos[edge_index[1]]
-
-        mask: Optional[torch.Tensor] = None
-        if self.loop:
-            # mask out self loops when computing distances because
-            # the norm of 0 produces NaN gradients
-            # NOTE: might influence force predictions as self loop gradients are ignored
-            mask = edge_index[0] != edge_index[1]
-            edge_weight = torch.zeros(
-                edge_vec.size(0), device=edge_vec.device, dtype=edge_vec.dtype
-            )
-            edge_weight[mask] = torch.norm(edge_vec[mask], dim=-1)
-        else:
-            edge_weight = torch.norm(edge_vec, dim=-1)
-
-        lower_mask = edge_weight >= self.cutoff_lower
-        if self.loop and mask is not None:
-            # keep self loops even though they might be below the lower cutoff
-            lower_mask = lower_mask | ~mask
-        edge_index = edge_index[:, lower_mask]
-        edge_weight = edge_weight[lower_mask]
-
-        if self.return_vecs:
-            edge_vec = edge_vec[lower_mask]
-            return edge_index, edge_weight, edge_vec
-        # TODO: return only `edge_index` and `edge_weight` once
-        # Union typing works with TorchScript (https://github.com/pytorch/pytorch/pull/53180)
-        return edge_index, edge_weight, None
-
-
-=======
->>>>>>> 0ab52d5c
 class GatedEquivariantBlock(nn.Module):
     """Gated Equivariant Block as defined in Schütt et al. (2021):
     Equivariant message passing for the prediction of tensorial properties and molecular spectra

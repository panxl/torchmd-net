import sys
import os
import argparse
import logging
import lightning.pytorch as pl
from lightning.pytorch.strategies import DDPStrategy
from lightning.pytorch.loggers import WandbLogger, CSVLogger, TensorBoardLogger
from lightning.pytorch.callbacks import (
    ModelCheckpoint,
    EarlyStopping,
)
from torchmdnet.module import LNNP
from torchmdnet import datasets, priors, models
from torchmdnet.data import DataModule
from torchmdnet.models import output_modules
from torchmdnet.models.model import create_prior_models
from torchmdnet.models.utils import rbf_class_mapping, act_class_mapping, dtype_mapping
from torchmdnet.utils import LoadFromFile, LoadFromCheckpoint, save_argparse, number
from lightning_utilities.core.rank_zero import rank_zero_warn
<<<<<<< HEAD
import torch

def get_args():
=======

def get_argparse():
>>>>>>> be6a2142
    # fmt: off
    parser = argparse.ArgumentParser(description='Training')
    parser.add_argument('--load-model', action=LoadFromCheckpoint, help='Restart training using a model checkpoint')  # keep first
    parser.add_argument('--conf', '-c', type=open, action=LoadFromFile, help='Configuration yaml file')  # keep second
    parser.add_argument('--num-epochs', default=300, type=int, help='number of epochs')
    parser.add_argument('--batch-size', default=32, type=int, help='batch size')
    parser.add_argument('--inference-batch-size', default=None, type=int, help='Batchsize for validation and tests.')
    parser.add_argument('--lr', default=1e-4, type=float, help='learning rate')
    parser.add_argument('--lr-patience', type=int, default=10, help='Patience for lr-schedule. Patience per eval-interval of validation')
    parser.add_argument('--lr-metric', type=str, default='val_total_mse_loss', choices=['train_total_mse_loss', 'val_total_mse_loss'], help='Metric to monitor when deciding whether to reduce learning rate')
    parser.add_argument('--lr-min', type=float, default=1e-6, help='Minimum learning rate before early stop')
    parser.add_argument('--lr-factor', type=float, default=0.8, help='Factor by which to multiply the learning rate when the metric stops improving')
    parser.add_argument('--lr-warmup-steps', type=int, default=0, help='How many steps to warm-up over. Defaults to 0 for no warm-up')
    parser.add_argument('--early-stopping-patience', type=int, default=30, help='Stop training after this many epochs without improvement')
    parser.add_argument('--reset-trainer', type=bool, default=False, help='Reset training metrics (e.g. early stopping, lr) when loading a model checkpoint')
    parser.add_argument('--weight-decay', type=float, default=0.0, help='Weight decay strength')
    parser.add_argument('--ema-alpha-y', type=float, default=1.0, help='The amount of influence of new losses on the exponential moving average of y')
    parser.add_argument('--ema-alpha-neg-dy', type=float, default=1.0, help='The amount of influence of new losses on the exponential moving average of dy')
    parser.add_argument('--ema-alpha-esp', type=float, default=1.0, help='The amount of influence of new losses on the exponential moving average of esp')
    parser.add_argument('--ema-alpha-esp-grad', type=float, default=1.0, help='The amount of influence of new losses on the exponential moving average of esp_grad')
    parser.add_argument('--ngpus', type=int, default=-1, help='Number of GPUs, -1 use all available. Use CUDA_VISIBLE_DEVICES=1, to decide gpus')
    parser.add_argument('--num-nodes', type=int, default=1, help='Number of nodes')
    parser.add_argument('--precision', type=int, default=32, choices=[16, 32, 64], help='Floating point precision')
    parser.add_argument('--log-dir', '-l', default='/tmp/logs', help='log file')
    parser.add_argument('--splits', default=None, help='Npz with splits idx_train, idx_val, idx_test')
    parser.add_argument('--train-size', type=number, default=None, help='Percentage/number of samples in training set (None to use all remaining samples)')
    parser.add_argument('--val-size', type=number, default=0.05, help='Percentage/number of samples in validation set (None to use all remaining samples)')
    parser.add_argument('--test-size', type=number, default=0.1, help='Percentage/number of samples in test set (None to use all remaining samples)')
    parser.add_argument('--test-interval', type=int, default=-1, help='Test interval, one test per n epochs (default: 10)')
    parser.add_argument('--save-interval', type=int, default=10, help='Save interval, one save per n epochs (default: 10)')
    parser.add_argument('--seed', type=int, default=1, help='random seed (default: 1)')
    parser.add_argument('--num-workers', type=int, default=4, help='Number of workers for data prefetch')
    parser.add_argument('--redirect', type=bool, default=False, help='Redirect stdout and stderr to log_dir/log')
    parser.add_argument('--gradient-clipping', type=float, default=0.0, help='Gradient clipping norm')

    # dataset specific
    parser.add_argument('--dataset', default=None, type=str, choices=datasets.__all__, help='Name of the torch_geometric dataset')
    parser.add_argument('--dataset-root', default='~/data', type=str, help='Data storage directory (not used if dataset is "CG")')
    parser.add_argument('--dataset-arg', default=None, type=str, help='Additional dataset arguments, e.g. target property for QM9 or molecule for MD17. Need to be specified in JSON format i.e. \'{"molecules": "aspirin,benzene"}\'')
    parser.add_argument('--coord-files', default=None, type=str, help='Custom coordinate files glob')
    parser.add_argument('--embed-files', default=None, type=str, help='Custom embedding files glob')
    parser.add_argument('--ext-charge-coord-files', default=None, type=str, help='Custom external charge coordinate files glob')
    parser.add_argument('--ext-charge-files', default=None, type=str, help='Custom external charge files glob')
    parser.add_argument('--energy-files', default=None, type=str, help='Custom energy files glob')
    parser.add_argument('--force-files', default=None, type=str, help='Custom force files glob')
    parser.add_argument('--ext-esp-files', default=None, type=str, help='Custom external electrostatic potential files glob')
    parser.add_argument('--ext-esp-grad-files', default=None, type=str, help='Custom external electrostatic potential gradient files glob')
    parser.add_argument('--y-weight', default=1.0, type=float, help='Weighting factor for y label in the loss function')
    parser.add_argument('--neg-dy-weight', default=1.0, type=float, help='Weighting factor for neg_dy label in the loss function')
    parser.add_argument('--esp-weight', default=1.0, type=float, help='Weighting factor for esp label in the loss function')
    parser.add_argument('--esp-grad-weight', default=1.0, type=float, help='Weighting factor for esp_grad label in the loss function')

    # model architecture
    parser.add_argument('--model', type=str, default='graph-network', choices=models.__all_models__, help='Which model to train')
    parser.add_argument('--output-model', type=str, default='Scalar', choices=output_modules.__all__, help='The type of output model')
    parser.add_argument('--prior-model', type=str, default=None, choices=priors.__all__, help='Which prior model to use')

    # architectural args
    parser.add_argument('--charge', type=bool, default=False, help='Model needs a total charge. Set this to True if your dataset contains charges and you want them passed down to the model.')
    parser.add_argument('--spin', type=bool, default=False, help='Model needs a spin state. Set this to True if your dataset contains spin states and you want them passed down to the model.')
    parser.add_argument('--embedding-dimension', type=int, default=256, help='Embedding dimension')
    parser.add_argument('--num-layers', type=int, default=6, help='Number of interaction layers in the model')
    parser.add_argument('--num-rbf', type=int, default=64, help='Number of radial basis functions in model')
    parser.add_argument('--activation', type=str, default='silu', choices=list(act_class_mapping.keys()), help='Activation function')
    parser.add_argument('--rbf-type', type=str, default='expnorm', choices=list(rbf_class_mapping.keys()), help='Type of distance expansion')
    parser.add_argument('--trainable-rbf', type=bool, default=False, help='If distance expansion functions should be trainable')
    parser.add_argument('--neighbor-embedding', type=bool, default=False, help='If a neighbor embedding should be applied before interactions')
    parser.add_argument('--aggr', type=str, default='add', help='Aggregation operation for CFConv filter output. Must be one of \'add\', \'mean\', or \'max\'')

    # Transformer specific
    parser.add_argument('--distance-influence', type=str, default='both', choices=['keys', 'values', 'both', 'none'], help='Where distance information is included inside the attention')
    parser.add_argument('--attn-activation', default='silu', choices=list(act_class_mapping.keys()), help='Attention activation function')
    parser.add_argument('--num-heads', type=int, default=8, help='Number of attention heads')

    # TensorNet specific
    parser.add_argument('--equivariance-invariance-group', type=str, default='O(3)', help='Equivariance and invariance group of TensorNet')

    # TensorNet-Ext specific
    parser.add_argument('--ext-num-rbf', type=int, default=64, help='Number of radial basis functions in model')
    parser.add_argument('--ext-rbf-type', type=str, default='expnorm', choices=list(rbf_class_mapping.keys()), help='Type of distance expansion')
    parser.add_argument('--ext-trainable-rbf', type=bool, default=False, help='If distance expansion functions should be trainable')
    parser.add_argument('--ext-cutoff-lower', type=float, default=0.0, help='Lower cutoff in model')
    parser.add_argument('--ext-cutoff-upper', type=float, default=5.0, help='Upper cutoff in model')
    
    # other args
    parser.add_argument('--derivative', default=False, type=bool, help='If true, take the derivative of the prediction w.r.t coordinates')
    parser.add_argument('--cutoff-lower', type=float, default=0.0, help='Lower cutoff in model')
    parser.add_argument('--cutoff-upper', type=float, default=5.0, help='Upper cutoff in model')
    parser.add_argument('--atom-filter', type=int, default=-1, help='Only sum over atoms with Z > atom_filter')
    parser.add_argument('--max-z', type=int, default=100, help='Maximum atomic number that fits in the embedding matrix')
    parser.add_argument('--max-num-neighbors', type=int, default=32, help='Maximum number of neighbors to consider in the network')
    parser.add_argument('--standardize', type=bool, default=False, help='If true, multiply prediction by dataset std and add mean')
    parser.add_argument('--reduce-op', type=str, default='add', choices=['add', 'mean'], help='Reduce operation to apply to atomic predictions')
    parser.add_argument('--wandb-use', default=False, type=bool, help='Defines if wandb is used or not')
    parser.add_argument('--wandb-name', default='training', type=str, help='Give a name to your wandb run')
    parser.add_argument('--wandb-project', default='training_', type=str, help='Define what wandb Project to log to')
    parser.add_argument('--wandb-resume-from-id', default=None, type=str, help='Resume a wandb run from a given run id. The id can be retrieved from the wandb dashboard')
    parser.add_argument('--tensorboard-use', default=False, type=bool, help='Defines if tensor board is used or not')

    # fmt: on
    return parser

def get_args():

    args = get_argparse()

    if args.redirect:
        sys.stdout = open(os.path.join(args.log_dir, "log"), "w")
        sys.stderr = sys.stdout
        logging.getLogger("pytorch_lightning").addHandler(
            logging.StreamHandler(sys.stdout)
        )

    if args.inference_batch_size is None:
        args.inference_batch_size = args.batch_size

    save_argparse(args, os.path.join(args.log_dir, "input.yaml"), exclude=["conf"])

    return args


def main():
    args = get_args()
    pl.seed_everything(args.seed, workers=True)

    # initialize data module
    data = DataModule(args)
    data.prepare_data()
    data.setup("fit")

    prior_models = create_prior_models(vars(args), data.dataset)
    args.prior_args = [p.get_init_args() for p in prior_models]

    # initialize lightning module
    model = LNNP(args, prior_model=prior_models, mean=data.mean, std=data.std)

    checkpoint_callback = ModelCheckpoint(
        dirpath=args.log_dir,
        monitor="val_total_mse_loss",
        save_top_k=10,  # -1 to save all
        every_n_epochs=args.save_interval,
        filename="epoch={epoch}-val_loss={val_total_mse_loss:.4f}-test_loss={test_total_l1_loss:.4f}",
        auto_insert_metric_name=False,
    )
    early_stopping = EarlyStopping(
        "val_total_mse_loss", patience=args.early_stopping_patience
    )

    csv_logger = CSVLogger(args.log_dir, name="", version="")
    _logger = [csv_logger]
    if args.wandb_use:
        wandb_logger = WandbLogger(
            project=args.wandb_project,
            name=args.wandb_name,
            save_dir=args.log_dir,
            resume="must" if args.wandb_resume_from_id is not None else None,
            id=args.wandb_resume_from_id,
        )
        _logger.append(wandb_logger)

    if args.tensorboard_use:
        tb_logger = TensorBoardLogger(
            args.log_dir, name="tensorbord", version="", default_hp_metric=False
        )
        _logger.append(tb_logger)
    if args.test_interval > 0 and len(data.test_dataset) > 0:
        rank_zero_warn(
            f"WARNING: Test set will be evaluated every {args.test_interval} epochs. This will slow down training."
        )

    trainer = pl.Trainer(
        strategy="auto",
        max_epochs=args.num_epochs,
        accelerator="auto",
        devices=args.ngpus,
        num_nodes=args.num_nodes,
        default_root_dir=args.log_dir,
        callbacks=[early_stopping, checkpoint_callback],
        logger=_logger,
        precision=args.precision,
        gradient_clip_val=args.gradient_clipping,
        inference_mode=False,
        # Test-during-training requires reloading the dataloaders every epoch
        reload_dataloaders_every_n_epochs=1 if args.test_interval > 0 and len(data.test_dataset) > 0 else 0,
    )

    trainer.fit(model, data, ckpt_path=None if args.reset_trainer else args.load_model)

    # run test set after completing the fit
    # Restart from checkpoint file
    model = LNNP.load_from_checkpoint(
        trainer.checkpoint_callback.best_model_path,
        hparams_file=f"{args.log_dir}/input.yaml",
    )   
    
    trainer = pl.Trainer(
        logger=_logger,
        inference_mode=False,
        accelerator="auto",
        devices=args.ngpus,
        num_nodes=args.num_nodes,
    )

    if len(data.test_dataset) > 0:
        trainer.test(model, data)

    script = model.to_torchscript()
    torch.jit.save(script, os.path.join(args.log_dir, "model.pt"))


if __name__ == "__main__":
    main()<|MERGE_RESOLUTION|>--- conflicted
+++ resolved
@@ -17,14 +17,9 @@
 from torchmdnet.models.utils import rbf_class_mapping, act_class_mapping, dtype_mapping
 from torchmdnet.utils import LoadFromFile, LoadFromCheckpoint, save_argparse, number
 from lightning_utilities.core.rank_zero import rank_zero_warn
-<<<<<<< HEAD
 import torch
 
-def get_args():
-=======
-
 def get_argparse():
->>>>>>> be6a2142
     # fmt: off
     parser = argparse.ArgumentParser(description='Training')
     parser.add_argument('--load-model', action=LoadFromCheckpoint, help='Restart training using a model checkpoint')  # keep first

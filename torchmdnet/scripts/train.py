--- conflicted
+++ resolved
@@ -188,11 +188,7 @@
         )
 
     trainer = pl.Trainer(
-<<<<<<< HEAD
-        # strategy=DDPStrategy(find_unused_parameters=False),
-=======
         strategy="auto",
->>>>>>> c3b46f63
         max_epochs=args.num_epochs,
         accelerator="auto",
         devices=args.ngpus,

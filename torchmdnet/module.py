--- conflicted
+++ resolved
@@ -73,13 +73,8 @@
         q: Optional[Tensor] = None,
         s: Optional[Tensor] = None,
         extra_args: Optional[Dict[str, Tensor]] = None,
-<<<<<<< HEAD
     ) -> Tuple[Tensor, Optional[Tensor], Optional[Tensor], Optional[Tensor]]:
-        return self.model(z, pos, ext_pos=ext_pos, ext_charge=ext_charge, batch=batch, q=q, s=s, extra_args=extra_args)
-=======
-    ) -> Tuple[Tensor, Optional[Tensor]]:
-        return self.model(z, pos, batch=batch, box=box, q=q, s=s, extra_args=extra_args)
->>>>>>> 2c2b5f05
+        return self.model(z, pos, ext_pos=ext_pos, ext_charge=ext_charge, batch=batch, box=box, q=q, s=s, extra_args=extra_args)
 
     def training_step(self, batch, batch_idx):
         return self.step(batch, [mse_loss], "train")
@@ -167,11 +162,7 @@
         assert self.losses is not None
         with torch.set_grad_enabled(stage == "train" or self.hparams.derivative):
             extra_args = batch.to_dict()
-<<<<<<< HEAD
-            for a in ("y", "neg_dy", "z", "pos", "ext_pos", "ext_charge", "esp", "esp_grad", "batch", "q", "s"):
-=======
-            for a in ("y", "neg_dy", "z", "pos", "batch", "box", "q", "s"):
->>>>>>> 2c2b5f05
+            for a in ("y", "neg_dy", "z", "pos", "ext_pos", "ext_charge", "esp", "esp_grad", "batch", "box", "q", "s"):
                 if a in extra_args:
                     del extra_args[a]
             # TODO: the model doesn't necessarily need to return a derivative once

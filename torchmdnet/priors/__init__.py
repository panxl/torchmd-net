--- conflicted
+++ resolved
@@ -1,10 +1,5 @@
 from torchmdnet.priors.atomref import Atomref
-<<<<<<< HEAD
 from torchmdnet.priors.d2 import D2
-
-__all__ = ["Atomref", "D2"]
-=======
 from torchmdnet.priors.zbl import ZBL
 
-__all__ = ['Atomref', 'ZBL']
->>>>>>> 9e0fef3f
+__all__ = ["Atomref", "D2", "ZBL"]
import yaml
import argparse
import numpy as np
import torch
from os.path import dirname, join, exists
from lightning_utilities.core.rank_zero import rank_zero_warn
import functools
import warnings

# fmt: off
# Atomic masses are based on:
#
#   Meija, J., Coplen, T., Berglund, M., et al. (2016). Atomic weights of
#   the elements 2013 (IUPAC Technical Report). Pure and Applied Chemistry,
#   88(3), pp. 265-291. Retrieved 30 Nov. 2016,
#   from doi:10.1515/pac-2015-0305
#
# Standard atomic weights are taken from Table 1: "Standard atomic weights
# 2013", with the uncertainties ignored.
# For hydrogen, helium, boron, carbon, nitrogen, oxygen, magnesium, silicon,
# sulfur, chlorine, bromine and thallium, where the weights are given as a
# range the "conventional" weights are taken from Table 3 and the ranges are
# given in the comments.
# The mass of the most stable isotope (in Table 4) is used for elements
# where there the element has no stable isotopes (to avoid NaNs): Tc, Pm,
# Po, At, Rn, Fr, Ra, Ac, everything after N
atomic_masses = np.array([
    1.0, 1.008, 4.002602, 6.94, 9.0121831,
    10.81, 12.011, 14.007, 15.999, 18.998403163,
    20.1797, 22.98976928, 24.305, 26.9815385, 28.085,
    30.973761998, 32.06, 35.45, 39.948, 39.0983,
    40.078, 44.955908, 47.867, 50.9415, 51.9961,
    54.938044, 55.845, 58.933194, 58.6934, 63.546,
    65.38, 69.723, 72.63, 74.921595, 78.971,
    79.904, 83.798, 85.4678, 87.62, 88.90584,
    91.224, 92.90637, 95.95, 97.90721, 101.07,
    102.9055, 106.42, 107.8682, 112.414, 114.818,
    118.71, 121.76, 127.6, 126.90447, 131.293,
    132.90545196, 137.327, 138.90547, 140.116, 140.90766,
    144.242, 144.91276, 150.36, 151.964, 157.25,
    158.92535, 162.5, 164.93033, 167.259, 168.93422,
    173.054, 174.9668, 178.49, 180.94788, 183.84,
    186.207, 190.23, 192.217, 195.084, 196.966569,
    200.592, 204.38, 207.2, 208.9804, 208.98243,
    209.98715, 222.01758, 223.01974, 226.02541, 227.02775,
    232.0377, 231.03588, 238.02891, 237.04817, 244.06421,
    243.06138, 247.07035, 247.07031, 251.07959, 252.083,
    257.09511, 258.09843, 259.101, 262.11, 267.122,
    268.126, 271.134, 270.133, 269.1338, 278.156,
    281.165, 281.166, 285.177, 286.182, 289.19,
    289.194, 293.204, 293.208, 294.214,
])
# fmt: on


def train_val_test_split(dset_len, train_size, val_size, test_size, seed, order=None):
    assert (train_size is None) + (val_size is None) + (
        test_size is None
    ) <= 1, "Only one of train_size, val_size, test_size is allowed to be None."
    is_float = (
        isinstance(train_size, float),
        isinstance(val_size, float),
        isinstance(test_size, float),
    )

    train_size = round(dset_len * train_size) if is_float[0] else train_size
    val_size = round(dset_len * val_size) if is_float[1] else val_size
    test_size = round(dset_len * test_size) if is_float[2] else test_size

    if train_size is None:
        train_size = dset_len - val_size - test_size
    elif val_size is None:
        val_size = dset_len - train_size - test_size
    elif test_size is None:
        test_size = dset_len - train_size - val_size

    if train_size + val_size + test_size > dset_len:
        if is_float[2]:
            test_size -= 1
        elif is_float[1]:
            val_size -= 1
        elif is_float[0]:
            train_size -= 1

    assert train_size >= 0 and val_size >= 0 and test_size >= 0, (
        f"One of training ({train_size}), validation ({val_size}) or "
        f"testing ({test_size}) splits ended up with a negative size."
    )

    total = train_size + val_size + test_size
    assert dset_len >= total, (
        f"The dataset ({dset_len}) is smaller than the "
        f"combined split sizes ({total})."
    )
    if total < dset_len:
        rank_zero_warn(f"{dset_len - total} samples were excluded from the dataset")

    idxs = np.arange(dset_len, dtype=int)
    if order is None:
        idxs = np.random.default_rng(seed).permutation(idxs)

    idx_train = idxs[:train_size]
    idx_val = idxs[train_size : train_size + val_size]
    idx_test = idxs[train_size + val_size : total]

    if order is not None:
        idx_train = [order[i] for i in idx_train]
        idx_val = [order[i] for i in idx_val]
        idx_test = [order[i] for i in idx_test]

    return np.array(idx_train), np.array(idx_val), np.array(idx_test)


def make_splits(
    dataset_len,
    train_size,
    val_size,
    test_size,
    seed,
    filename=None,
    splits=None,
    order=None,
):
    if splits is not None:
        splits = np.load(splits)
        idx_train = splits["idx_train"]
        idx_val = splits["idx_val"]
        idx_test = splits["idx_test"]
    else:
        idx_train, idx_val, idx_test = train_val_test_split(
            dataset_len, train_size, val_size, test_size, seed, order
        )

    if filename is not None:
        np.savez(filename, idx_train=idx_train, idx_val=idx_val, idx_test=idx_test)

    return (
        torch.from_numpy(idx_train),
        torch.from_numpy(idx_val),
        torch.from_numpy(idx_test),
    )


class LoadFromFile(argparse.Action):
    # parser.add_argument('--file', type=open, action=LoadFromFile)
    def __call__(self, parser, namespace, values, option_string=None):
        if values.name.endswith("yaml") or values.name.endswith("yml"):
            with values as f:
                config = yaml.load(f, Loader=yaml.FullLoader)
            for key in config.keys():
                if key not in namespace:
                    raise ValueError(f"Unknown argument in config file: {key}")
            if (
                "load_model" in config
                and namespace.load_model is not None
                and config["load_model"] != namespace.load_model
            ):
                rank_zero_warn(
                    f"The load model argument was specified as a command line argument "
                    f"({namespace.load_model}) and in the config file ({config['load_model']}). "
                    f"Ignoring 'load_model' from the config file and loading {namespace.load_model}."
                )
                del config["load_model"]
            namespace.__dict__.update(config)
        else:
            raise ValueError("Configuration file must end with yaml or yml")


class LoadFromCheckpoint(argparse.Action):
    # parser.add_argument('--file', type=open, action=LoadFromFile)
    def __call__(self, parser, namespace, values, option_string=None):
        hparams_path = join(dirname(values), "hparams.yaml")
        if not exists(hparams_path):
            print(
                "Failed to locate the checkpoint's hparams.yaml file. Relying on command line args."
            )
            return
        with open(hparams_path, "r") as f:
            config = yaml.load(f, Loader=yaml.FullLoader)
        for key in config.keys():
            if key not in namespace and key != "prior_args":
                raise ValueError(f"Unknown argument in the model checkpoint: {key}")
        namespace.__dict__.update(config)
        namespace.__dict__.update(load_model=values)


def save_argparse(args, filename, exclude=None):
    import json

    if filename.endswith("yaml") or filename.endswith("yml"):
        if isinstance(exclude, str):
            exclude = [exclude]
        args = args.__dict__.copy()
        for exl in exclude:
            del args[exl]

        ds_arg = args.get("dataset_arg")
        if ds_arg is not None and isinstance(ds_arg, str):
            args["dataset_arg"] = json.loads(args["dataset_arg"])
        yaml.dump(args, open(filename, "w"))
    else:
        raise ValueError("Configuration file should end with yaml or yml")


def number(text):
    if text is None or text == "None":
        return None

    try:
        num_int = int(text)
    except ValueError:
        num_int = None
    num_float = float(text)

    if num_int == num_float:
        return num_int
    return num_float


class MissingEnergyException(Exception):
    pass

<<<<<<< HEAD
def write_as_hdf5(files, hdf5_dataset):
    """Transform the input numpy files to hdf5 format compatible with the HDF5 Dataset class.
    The input files to this function are the same as the ones required by the Custom dataset.
    Args:
        files (dict): Dictionary of numpy input files. Must contain "pos", "z" and at least one of "y" or "neg_dy".
        hdf5_dataset (string): Path to the output HDF5 dataset.
    Example:
        >>> files = {}
        >>> files["pos"] = sorted(glob.glob(join(tmpdir, "coords*")))
        >>> files["z"] = sorted(glob.glob(join(tmpdir, "embed*")))
        >>> files["y"] = sorted(glob.glob(join(tmpdir, "energy*")))
        >>> files["neg_dy"] = sorted(glob.glob(join(tmpdir, "forces*")))
        >>> write_as_hdf5(files, join(tmpdir, "test.hdf5"))
    """
    import h5py
    with h5py.File(hdf5_dataset, "w") as f:
        for i in range(len(files["pos"])):
            # Create a group for each file
            coord_data = np.load(files["pos"][i], mmap_mode="r")
            embed_data = np.load(files["z"][i], mmap_mode="r").astype(int)
            group = f.create_group(str(i))
            num_samples = coord_data.shape[0]
            group.create_dataset("pos", data=coord_data)
            group.create_dataset("types", data=np.tile(embed_data, (num_samples, 1)))
            if "y" in files:
                energy_data = np.load(files["y"][i], mmap_mode="r")
                group.create_dataset("energy", data=energy_data)
            if "neg_dy" in files:
                force_data = np.load(files["neg_dy"][i], mmap_mode="r")
                group.create_dataset("forces", data=force_data)
=======

def deprecated_class(cls):
    """Decorator to mark classes as deprecated."""
    orig_init = cls.__init__

    @functools.wraps(orig_init)
    def wrapped_init(self, *args, **kwargs):
        warnings.simplefilter(
            "always", DeprecationWarning
        )  # ensure all deprecation warnings are shown
        warnings.warn(
            f"{cls.__name__} is deprecated and will be removed in a future version.",
            category=DeprecationWarning,
            stacklevel=2,
        )
        orig_init(self, *args, **kwargs)

    cls.__init__ = wrapped_init
    return cls
>>>>>>> 9cbae63c
<|MERGE_RESOLUTION|>--- conflicted
+++ resolved
@@ -220,7 +220,6 @@
 class MissingEnergyException(Exception):
     pass
 
-<<<<<<< HEAD
 def write_as_hdf5(files, hdf5_dataset):
     """Transform the input numpy files to hdf5 format compatible with the HDF5 Dataset class.
     The input files to this function are the same as the ones required by the Custom dataset.
@@ -251,7 +250,6 @@
             if "neg_dy" in files:
                 force_data = np.load(files["neg_dy"][i], mmap_mode="r")
                 group.create_dataset("forces", data=force_data)
-=======
 
 def deprecated_class(cls):
     """Decorator to mark classes as deprecated."""
@@ -270,5 +268,4 @@
         orig_init(self, *args, **kwargs)
 
     cls.__init__ = wrapped_init
-    return cls
->>>>>>> 9cbae63c
+    return cls